--- conflicted
+++ resolved
@@ -2,9 +2,5 @@
 DataFrames
 JSON
 Requests
-<<<<<<< HEAD
 TimeZones 0.1.3
-Compat v0.7.9
-=======
-Compat 0.7.9
->>>>>>> 823863d7
+Compat 0.7.9