"""
```
get_data(f::Fred, series::AbstractString; kwargs...)
```

Request one series using the FRED API.

### Arguments
- `f`: Fred connection object
- `series`: series mnemonic

### Optional Arguments
- `retries`: number of retries if server error

`kwargs...`: key-value pairs to be appended to the FRED request. Accepted keys include:

- `realtime_start`: the start of the real-time period as YYYY-MM-DD string
- `realtime_end`: the end of the real-time period as YYYY-MM-DD string
- `limit`: maximum number of results to return
- `offset`: non-negative integer
- `sort_order`: `"asc"`, `"desc"`
- `observation_start`: the start of the observation period as YYYY-MM-DD string
- `observation_end`: the end of the observation period as YYYY-MM-DD string
- `units`: one of `"lin"`, `"chg"`, `"ch1"`, `"pch"`, `"pc1"`, `"pca"`, `"cch"`, `"cca"`,
  `"log"`
- `frequency`: one of `"d"`, `"w"`, `"bw"`, `"m"`, `"q"`, `"sa"`, `"a"`, `"wef"`,
  `"weth"`, `"wew"`, `"wetu"`, `"wem"`, `"wesu"`, `"wesa"`, `"bwew"`, `"bwem"`
- `aggregation_method`: one of `"avg"`, `"sum"`, `"eop"`
- `output_type`: one of `1` (obsevations by real-time period), `2` (observations by vintage
  date, all observations), `3` (observations by vintage date, new and revised observations
  only), `4` (observations, initial release only)
- `vintage_dates`: vintage dates as comma-separated YYYY-MM-DD strings
"""
function get_data(f::Fred, series::AbstractString;
                  retries=MAX_ATTEMPTS, kwargs...)
    # Validation
    validate_args!(kwargs)

    # Setup
    metadata_url = get_api_url(f) * "series"
    obs_url      = get_api_url(f) * "series/observations"
    key          = get_api_key(f)

    # Add query parameters
    query_metadata = Dict("api_key"   => key,
                          "file_type" => "json",
                          "series_id" => series)
    query_obs = query_metadata

    # Query observations. Expand query dict with kwargs. Do this first so we can use the
    # calculated realtime values for the metadata request.
    for (i,j) in kwargs
        query_obs[string(i)] = string(j)
    end
    response_obs = HTTP.request("GET", obs_url, query_obs)
    obs_json = JSON.json(string(response_obs))

    # Confirm request okay
    if haskey(obs_json, "error_code")

        # If error 500 (Internal Server Error), we can retry our request. Otherwise, give
        # up.
        if obs_json["error_code"] == 500 && retries > 0
            return get_data(f, series; retries=retries-1, kwargs...)
        else
            error(series, ": ", obs_json["error_message"], " (", obs_json["error_code"],")")
        end

    end

    # Parse observations
    realtime_start  = obs_json["realtime_start"]
    realtime_end    = obs_json["realtime_end"]
    transformation_short = obs_json["units"]

    df = parse_observations(obs_json["observations"])

    # Query metadata
    query_metadata["realtime_start"] = realtime_start
    query_metadata["realtime_end"] = realtime_end
    metadata_response = HTTP.request("GET", metadata_url, query_metadata)
    metadata_json = JSON.json(string(metadata_response))

    # Parse metadata
    metadata_parsed = Dict{Symbol, AbstractString}()
    for k in ["id", "title", "units_short", "units", "seasonal_adjustment_short",
        "seasonal_adjustment", "frequency_short", "frequency", "notes"]
        @compat key = Symbol(k)
        try
<<<<<<< HEAD
            metadata_parsed[key] = metadata_json["seriess"][1][k]
        catch err
            metadata_parsed[key] = ""
=======
            metadata_parsed[Symbol(k)] = metadata_json["seriess"][1][k]
        catch err
            metadata_parsed[Symbol(k)] = ""
>>>>>>> 660c8f67
            warn("Metadata '$k' not returned from server.")
        end
    end

    # the last three chars are -05, for CST in St. Louis
    function parse_last_updated(last_updated)
        timezone = last_updated[end-2:end]  # TODO
        return DateTime(last_updated[1:end-3], "yyyy-mm-dd HH:MM:SS")
    end
    last_updated = parse_last_updated(
        metadata_json["seriess"][1]["last_updated"])

    # format notes field
    metadata_parsed[:notes] = strip(replace(replace(
        metadata_parse[:notes], r"[\r\n]", " "), r" +", " "))

    return FredSeries(metadata_parsed[:id], metadata_parsed[:title],
                      metadata_parsed[:units_short], metadata_parsed[:units],
                      metadata_parsed[:seasonal_adjustment_short],
                      metadata_parsed[:seasonal_adjustment],
                      metadata_parsed[:frequency_short], metadata_parsed[:frequency],
                      realtime_start, realtime_end, last_updated, metadata_parsed[:notes],
                      transformation_short, df,
                      df) # deprecated
end

# obs is a vector, of which each element is a dict with four fields,
# - realtime_start
# - realtime_end
# - date
# - value
function parse_observations(obs::Vector)
    n_obs = length(obs)
    value = Vector{Float64}(n_obs)
    date  = Vector{Date}(n_obs)
    realtime_start = Vector{Date}(n_obs)
    realtime_end = Vector{Date}(n_obs)
    for (i, x) in enumerate(obs)
        try
            value[i] = parse(Float64, x["value"])
        catch err
            value[i] = NaN
        end
        date[i]           = Date(x["date"], "yyyy-mm-dd")
        realtime_start[i] = Date(x["realtime_start"], "yyyy-mm-dd")
        realtime_end[i]   = Date(x["realtime_end"], "yyyy-mm-dd")
    end
    return DataFrame(realtime_start=realtime_start, realtime_end=realtime_end,
                     date=date, value=value)
end

# Make sure everything is of the right format.
# kwargs is a vector of Tuple{Symbol, Any}.
isyyyymmdd(x) = occursin(r"^[0-9]{4}-[0-9]{2}-[0-9]{2}$", x)
function validate_args!(kwargs)
    d = Dict(kwargs)

    # dates
    for k in [:realtime_start, :realtime_end, :observation_start, :observation_end]
        if (v = pop!(d, k, nothing)) != nothing && !isyyyymmdd(v)
                error("$k: Invalid date format: $v")
        end
    end
    # limit and offset
    for k in [:limit, :offset]
        if (v = pop!(d, k, nothing)) != nothing &&
            ( !(typeof(v) <: Number ) || typeof(v) <: Number && !(v>0) )
                error("$k: Invalid format: $v")
        end
    end
    # units
    if (v = pop!(d, :units, nothing)) != nothing &&
        v ∉ ["lin", "chg", "ch1", "pch", "pc1", "pca", "cch", "log"]
            error("units: Invalid format: $v")
    end
    # frequency
    if (v = pop!(d, :frequency, nothing)) != nothing &&
        v ∉ ["d", "w", "bw", "m", "q", "sa", "a", "wef", "weth", "wew", "wetu", "wem",
             "wesu", "wesa", "bwew", "bwem"]
            error("frequency: Invalid format: $v")
    end
    # aggregation_method
    if (v = pop!(d, :aggregation_method, nothing)) != nothing &&
        v ∉ ["avg", "sum", "eop"]
            error("aggregation_method: Invalid format: $v")
    end
    # output_type
    if (v = pop!(d, :output_type, nothing)) != nothing &&
        v ∉ [1, 2, 3, 4]
            error("output_type: Invalid format: $v")
    end
    # vintage dates, and too early vintages
    if (v = pop!(d, :vintage_dates, nothing)) != nothing
        vds_arr = split(string(v), ",")
        vds_bad = map(x -> !isyyyymmdd(x), vds_arr)
        if any(vds_bad)
            error("vintage_dates: Invalid date format: $(vds_arr[vds_bad])")
        end
        vds_early = map(x -> x<EARLY_VINTAGE_DATE, vds_arr)
        if any(vds_early)
            warn(:vintage_dates, ": Early vintage date, data might not exist: ",
                vds_arr[vds_early])
        end
    end
    # all remaining keys have unspecified behavior
    if length(d) > 0
        for k in keys(d)
            warn(string(k), ": Bad key. Removed from query.")
            deleteat!(kwargs, findall(x -> x[1]==k, kwargs))
        end
    end
end<|MERGE_RESOLUTION|>--- conflicted
+++ resolved
@@ -87,15 +87,9 @@
         "seasonal_adjustment", "frequency_short", "frequency", "notes"]
         @compat key = Symbol(k)
         try
-<<<<<<< HEAD
-            metadata_parsed[key] = metadata_json["seriess"][1][k]
-        catch err
-            metadata_parsed[key] = ""
-=======
             metadata_parsed[Symbol(k)] = metadata_json["seriess"][1][k]
         catch err
             metadata_parsed[Symbol(k)] = ""
->>>>>>> 660c8f67
             warn("Metadata '$k' not returned from server.")
         end
     end
